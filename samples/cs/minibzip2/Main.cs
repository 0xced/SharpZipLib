<<<<<<< HEAD
// SharpZipLibrary samples
// Copyright © 2000-2016 AlphaSierraPapa for the SharpZipLib Team
=======
// SharpZipLib samples
// Copyright (c) 2007, AlphaSierraPapa
>>>>>>> 38a032dd
// All rights reserved.
//
// Redistribution and use in source and binary forms, with or without modification, are
// permitted provided that the following conditions are met:
//
// - Redistributions of source code must retain the above copyright notice, this list
//   of conditions and the following disclaimer.
//
// - Redistributions in binary form must reproduce the above copyright notice, this list
//   of conditions and the following disclaimer in the documentation and/or other materials
//   provided with the distribution.
//
// - Neither the name of the SharpDevelop team nor the names of its contributors may be used to
//   endorse or promote products derived from this software without specific prior written
//   permission.
//
// THIS SOFTWARE IS PROVIDED BY THE COPYRIGHT HOLDERS AND CONTRIBUTORS &AS IS& AND ANY EXPRESS
// OR IMPLIED WARRANTIES, INCLUDING, BUT NOT LIMITED TO, THE IMPLIED WARRANTIES OF MERCHANTABILITY
// AND FITNESS FOR A PARTICULAR PURPOSE ARE DISCLAIMED. IN NO EVENT SHALL THE COPYRIGHT OWNER OR
// CONTRIBUTORS BE LIABLE FOR ANY DIRECT, INDIRECT, INCIDENTAL, SPECIAL, EXEMPLARY, OR CONSEQUENTIAL
// DAMAGES (INCLUDING, BUT NOT LIMITED TO, PROCUREMENT OF SUBSTITUTE GOODS OR SERVICES; LOSS OF USE,
// DATA, OR PROFITS; OR BUSINESS INTERRUPTION) HOWEVER CAUSED AND ON ANY THEORY OF LIABILITY, WHETHER
// IN CONTRACT, STRICT LIABILITY, OR TORT (INCLUDING NEGLIGENCE OR OTHERWISE) ARISING IN ANY WAY OUT
// OF THE USE OF THIS SOFTWARE, EVEN IF ADVISED OF THE POSSIBILITY OF SUCH DAMAGE.

using System;
using System.IO;

using ICSharpCode.SharpZipLib.BZip2;

class MainClass
{
	static void ShowHelp()
	{
		Console.WriteLine("Usage: MiniBzip [options] filename");
		Console.WriteLine("");
		Console.WriteLine("Options:");
		Console.WriteLine("  -d decompress");
		Console.WriteLine("  -c compress (default)");
		Console.WriteLine("  -? Show help");
	}
	
	#region Command parsing
	enum Command
	{
		Nothing,
		Help,
		Compress,
		Decompress,
		Stop,
	}
	
	class ArgumentParser
	{
		public ArgumentParser(string[] args)
		{
			foreach ( string argument in args )
			{
				if ( argument == "-d" ) {
					SetCommand(Command.Decompress);
				}
				else if ( argument == "-c" ) {
					SetCommand(Command.Compress);
				}
				else if ( argument == "-?" ) {
					SetCommand(Command.Help);
				}
				else if ( argument[0] == '-' ) {
					Console.WriteLine("Unknown argument {0}", argument);
					command_ = Command.Stop;
				}
				else
				{
					if ( file_ == null ) {
						file_ = argument;
						
						if ( !System.IO.File.Exists(file_) ) {
							Console.WriteLine("File not found '{0}'", file_);
							command_ = Command.Stop;
						}
					}
					else {
						Console.WriteLine("File has already been specified");
						command_ = Command.Stop;
					}
				}
			}
			
			if ( command_ == Command.Nothing ) {
				if ( file_ == null ) {
					command_ = Command.Help;
				}
				else {
					command_ = Command.Compress;
				}
			}
		}
		
		void SetCommand(Command command)
		{
			if ( (command_ != Command.Nothing) && (command_ != Command.Stop) ) {
				Console.WriteLine("Command already specified");
				command_ = Command.Stop;
			}
			else {
				command_ = command;
			}
		}
		
		public string Source
		{
			get { return file_; }
		}
		
		public string Target
		{
			get {
				string result;
				if ( command_ == Command.Compress ) {
					result = file_ + ".bz";
				}
				else {
					result = Path.GetFileNameWithoutExtension(file_);
				}
				return result;
			}
		}
	
		public Command Command
		{
			get { return command_; }
		}
		
		#region Instance Fields
		Command command_ = Command.Nothing;
		string file_;
		#endregion
	}
	#endregion
	
	public static void Main(string[] args)
	{

		ArgumentParser parser = new ArgumentParser(args);

		switch ( parser.Command ) {
			case Command.Help:
				ShowHelp();
				break;
				
			case Command.Compress:
				Console.WriteLine("Compressing {0} to {1}", parser.Source, parser.Target);
				BZip2.Compress(File.OpenRead(parser.Source), File.Create(parser.Target), 4096);
				break;
				
			case Command.Decompress:
				Console.WriteLine("Decompressing {0} to {1}", parser.Source, parser.Target);
				BZip2.Decompress(File.OpenRead(parser.Source), File.Create(parser.Target));
				break;
		}
	}
}<|MERGE_RESOLUTION|>--- conflicted
+++ resolved
@@ -1,10 +1,5 @@
-<<<<<<< HEAD
-// SharpZipLibrary samples
+// SharpZipLib samples
 // Copyright © 2000-2016 AlphaSierraPapa for the SharpZipLib Team
-=======
-// SharpZipLib samples
-// Copyright (c) 2007, AlphaSierraPapa
->>>>>>> 38a032dd
 // All rights reserved.
 //
 // Redistribution and use in source and binary forms, with or without modification, are
@@ -46,7 +41,7 @@
 		Console.WriteLine("  -c compress (default)");
 		Console.WriteLine("  -? Show help");
 	}
-	
+
 	#region Command parsing
 	enum Command
 	{
@@ -56,7 +51,7 @@
 		Decompress,
 		Stop,
 	}
-	
+
 	class ArgumentParser
 	{
 		public ArgumentParser(string[] args)
@@ -80,7 +75,7 @@
 				{
 					if ( file_ == null ) {
 						file_ = argument;
-						
+
 						if ( !System.IO.File.Exists(file_) ) {
 							Console.WriteLine("File not found '{0}'", file_);
 							command_ = Command.Stop;
@@ -92,7 +87,7 @@
 					}
 				}
 			}
-			
+
 			if ( command_ == Command.Nothing ) {
 				if ( file_ == null ) {
 					command_ = Command.Help;
@@ -102,7 +97,7 @@
 				}
 			}
 		}
-		
+
 		void SetCommand(Command command)
 		{
 			if ( (command_ != Command.Nothing) && (command_ != Command.Stop) ) {
@@ -113,12 +108,12 @@
 				command_ = command;
 			}
 		}
-		
+
 		public string Source
 		{
 			get { return file_; }
 		}
-		
+
 		public string Target
 		{
 			get {
@@ -132,19 +127,19 @@
 				return result;
 			}
 		}
-	
+
 		public Command Command
 		{
 			get { return command_; }
 		}
-		
+
 		#region Instance Fields
 		Command command_ = Command.Nothing;
 		string file_;
 		#endregion
 	}
 	#endregion
-	
+
 	public static void Main(string[] args)
 	{
 
@@ -154,12 +149,12 @@
 			case Command.Help:
 				ShowHelp();
 				break;
-				
+
 			case Command.Compress:
 				Console.WriteLine("Compressing {0} to {1}", parser.Source, parser.Target);
 				BZip2.Compress(File.OpenRead(parser.Source), File.Create(parser.Target), 4096);
 				break;
-				
+
 			case Command.Decompress:
 				Console.WriteLine("Decompressing {0} to {1}", parser.Source, parser.Target);
 				BZip2.Decompress(File.OpenRead(parser.Source), File.Create(parser.Target));
