<<<<<<< HEAD
// SharpZipLibrary samples
// Copyright © 2000-2016 AlphaSierraPapa for the SharpZipLib Team
=======
// SharpZipLib samples
// Copyright (c) 2007, AlphaSierraPapa
>>>>>>> 38a032dd
// All rights reserved.
//
// Redistribution and use in source and binary forms, with or without modification, are
// permitted provided that the following conditions are met:
//
// - Redistributions of source code must retain the above copyright notice, this list
//   of conditions and the following disclaimer.
//
// - Redistributions in binary form must reproduce the above copyright notice, this list
//   of conditions and the following disclaimer in the documentation and/or other materials
//   provided with the distribution.
//
// - Neither the name of the SharpDevelop team nor the names of its contributors may be used to
//   endorse or promote products derived from this software without specific prior written
//   permission.
//
// THIS SOFTWARE IS PROVIDED BY THE COPYRIGHT HOLDERS AND CONTRIBUTORS &AS IS& AND ANY EXPRESS
// OR IMPLIED WARRANTIES, INCLUDING, BUT NOT LIMITED TO, THE IMPLIED WARRANTIES OF MERCHANTABILITY
// AND FITNESS FOR A PARTICULAR PURPOSE ARE DISCLAIMED. IN NO EVENT SHALL THE COPYRIGHT OWNER OR
// CONTRIBUTORS BE LIABLE FOR ANY DIRECT, INDIRECT, INCIDENTAL, SPECIAL, EXEMPLARY, OR CONSEQUENTIAL
// DAMAGES (INCLUDING, BUT NOT LIMITED TO, PROCUREMENT OF SUBSTITUTE GOODS OR SERVICES; LOSS OF USE,
// DATA, OR PROFITS; OR BUSINESS INTERRUPTION) HOWEVER CAUSED AND ON ANY THEORY OF LIABILITY, WHETHER
// IN CONTRACT, STRICT LIABILITY, OR TORT (INCLUDING NEGLIGENCE OR OTHERWISE) ARISING IN ANY WAY OUT
// OF THE USE OF THIS SOFTWARE, EVEN IF ADVISED OF THE POSSIBILITY OF SUCH DAMAGE.

using System;
using System.IO;
using ICSharpCode.SharpZipLib.Zip.Compression.Streams;
using ICSharpCode.SharpZipLib.GZip;
using ICSharpCode.SharpZipLib.BZip2;
using ICSharpCode.SharpZipLib.Tar;

/// <summary>
/// The tar class implements a simplistic version of the
/// traditional UNIX tar command. It currently supports
/// creating, listing, and extracting from archives. 
/// It supports GZIP, unix compress and bzip2 compression
/// GNU long filename extensions are supported, POSIX extensions are not yet supported...
/// See the help (-? or --help) for option details.
/// </summary>
public class Tar
{
	/// <summary>
	/// The compresion to use when creating archives.
	/// </summary>
	enum Compression
	{
		None,
		Compress,
		Gzip,
		Bzip2
	}

	/// <summary>
	/// Operation to perform on archive
	/// </summary>
	enum Operation
	{
		List,
		Create,
		Extract
	}

	#region Instance Fields
	/// <summary>
	/// Flag that determines if verbose feedback is to be provided.
	/// </summary>
	bool verbose;
	
	/// <summary>
	/// What kind of <see cref="Compression"/> to use.
	/// </summary>
	Compression compression = Compression.None;

	/// <summary>
	/// The <see cref="Operation"/> to perform.
	/// </summary>
	Operation operation = Operation.List;

	/// <summary>
	/// True if we are not to overwrite existing files.  (Unix noKlobber option)
	/// </summary>
	bool keepOldFiles;
	
	/// <summary>
	/// True if we are to convert ASCII text files from local line endings
	/// to the UNIX standard '\n'.
	/// </summary>
	bool asciiTranslate;
	
	/// <summary>
	/// The archive name provided on the command line, '-' if stdio.
	/// </summary>
	string archiveName;
	
	/// <summary>
	/// The blocking factor to use for the tar archive IO. Set by the '-b' option.
	/// </summary>
	int blockingFactor;
	
	/// <summary>
	/// The userId to use for files written to archives. Set by '-U' option.
	/// </summary>
	int userId;
	
	/// <summary>
	/// The userName to use for files written to archives. Set by '-u' option.
	/// </summary>
	string userName;
	
	/// <summary>
	/// The groupId to use for files written to archives. Set by '-G' option.
	/// </summary>
	int groupId;
	
	/// <summary>
	/// The groupName to use for files written to archives. Set by '-g' option.
	/// </summary>
	string groupName;
	#endregion

	/// <summary>
	/// Initialise default instance of <see cref="Tar"/>.
	/// Sets up the default userName with the system 'UserName' property.
	/// </summary>
	public Tar()
	{
		blockingFactor = TarBuffer.DefaultBlockFactor;
		userId   = 0;
		
		string sysUserName = Environment.UserName;
		userName = ((sysUserName == null) ? "" : sysUserName);
		
		groupId   = 0;
		groupName = "None";
	}

	/// <summary>
	/// The main entry point of the tar class.
	/// </summary>
	public static void Main(string[] argv)
	{
		Tar tarApp = new Tar();
		tarApp.InstanceMain(argv);
	}
	
	/// <summary>
	/// This is the "real" main. The class main() instantiates a tar object
	/// for the application and then calls this method. Process the arguments
	/// and perform the requested operation.
	/// </summary>
	public void InstanceMain(string[] argv)
	{
		TarArchive archive = null;
		
		int argIdx = this.ProcessArguments(argv);

		if (this.archiveName != null && ! this.archiveName.Equals("-")) {
			if (operation == Operation.Create) {
                string dirName = Path.GetDirectoryName(archiveName);
				if ((dirName.Length > 0) && !Directory.Exists(dirName)) {
					Console.Error.WriteLine("Directory for archive doesnt exist");
					return;
				}
			}
			else {
				if (File.Exists(this.archiveName) == false) {
					Console.Error.WriteLine("File does not exist " + this.archiveName);
					return;
				}
			}
		}
		
		if (operation == Operation.Create) { 		               // WRITING
			Stream outStream = Console.OpenStandardOutput();
			
			if (this.archiveName != null && ! this.archiveName.Equals("-")) {
				outStream = File.Create(archiveName);
			}
			
			if (outStream != null) {
				switch (this.compression) {
					case Compression.Compress:
						outStream = new DeflaterOutputStream(outStream);
						break;

					case Compression.Gzip:
						outStream = new GZipOutputStream(outStream);
						break;

					case Compression.Bzip2:
						outStream = new BZip2OutputStream(outStream, 9);
					break;
				}
				archive = TarArchive.CreateOutputTarArchive(outStream, this.blockingFactor);
			}
		} else {								// EXTRACTING OR LISTING
			Stream inStream = Console.OpenStandardInput();
			
			if (this.archiveName != null && ! this.archiveName.Equals( "-" )) {
				inStream = File.OpenRead(archiveName);
			}
			
			if (inStream != null) {
				switch (this.compression) {
					case Compression.Compress:
						inStream = new InflaterInputStream(inStream);
						break;

					case Compression.Gzip:
						inStream = new GZipInputStream(inStream);
						break;
					
					case Compression.Bzip2:
						inStream = new BZip2InputStream(inStream);
						break;
				}
				archive = TarArchive.CreateInputTarArchive(inStream, this.blockingFactor);
			}
		}
		
		if (archive != null) {						// SET ARCHIVE OPTIONS
			archive.SetKeepOldFiles(this.keepOldFiles);
			archive.AsciiTranslate = this.asciiTranslate;
			
			archive.SetUserInfo(this.userId, this.userName, this.groupId, this.groupName);
		}
		
		if (archive == null) {
			Console.Error.WriteLine( "no processing due to errors" );
		} else if (operation == Operation.Create) {                        // WRITING
			if (verbose) {
				archive.ProgressMessageEvent += new ProgressMessageHandler(ShowTarProgressMessage);
			}

			for ( ; argIdx < argv.Length ; ++argIdx ) {
				string[] fileNames = GetFilesForSpec(argv[argIdx]);
				if (fileNames.Length > 0) {
					foreach (string name in fileNames) {
						TarEntry entry = TarEntry.CreateEntryFromFile(name);
						archive.WriteEntry(entry, true);
					}
				} else {
					Console.Error.Write("No files for " + argv[argIdx]);
				}
			}
		} else if (operation == Operation.List) {                   // LISTING
			archive.ProgressMessageEvent += new ProgressMessageHandler(ShowTarProgressMessage);
			archive.ListContents();
		} else {                                                    // EXTRACTING
			string userDir = Environment.CurrentDirectory;
			if (verbose) {
				archive.ProgressMessageEvent += new ProgressMessageHandler(ShowTarProgressMessage);
			}
			
			if (userDir != null) {
				archive.ExtractContents(userDir);
			}
		}

		if (archive != null) {                                   // CLOSE ARCHIVE
			archive.Close();
		}
	}
	
	/// <summary>
	/// Display progress information on console
	/// </summary>
	public void ShowTarProgressMessage(TarArchive archive, TarEntry entry, string message)
	{
		if (entry.TarHeader.TypeFlag != TarHeader.LF_NORMAL && entry.TarHeader.TypeFlag != TarHeader.LF_OLDNORM) {
			Console.WriteLine("Entry type " + (char)entry.TarHeader.TypeFlag + " found!");
		}

		if (message != null)
			Console.Write(entry.Name + " " + message);
		else {
			if (this.verbose) {
				string modeString = DecodeType(entry.TarHeader.TypeFlag, entry.Name.EndsWith("/")) + DecodeMode(entry.TarHeader.Mode);
				string userString = (entry.UserName == null || entry.UserName.Length == 0) ? entry.UserId.ToString() : entry.UserName;
				string groupString = (entry.GroupName == null || entry.GroupName.Length == 0) ? entry.GroupId.ToString() : entry.GroupName;
				
				Console.WriteLine(string.Format("{0} {1}/{2} {3,8} {4:yyyy-MM-dd HH:mm:ss} {5}", modeString, userString, groupString, entry.Size, entry.ModTime.ToLocalTime(), entry.Name));
			} else {
				Console.WriteLine(entry.Name);
			}
		}
	}
	
	///
	/// <summary>
	/// Process arguments, handling options, and return the index of the
	/// first non-option argument.
	/// </summary>
	/// <returns>
	/// The index of the first non-option argument.
	/// </returns>
	int ProcessArguments(string[] args)
	{
		int idx = 0;
		bool bailOut = false;
		bool gotOP = false;
		
		for ( ; idx < args.Length ; ++idx ) {
			string arg = args[ idx ];
			
			if (!arg.StartsWith("-")) {
				break;
			}
			
			if (arg.StartsWith("--" )) {
				int valuePos = arg.IndexOf('=');
				string argValue = null;
				
				if (valuePos >= 0) {
					argValue = arg.Substring(valuePos + 1);
					arg = arg.Substring(0, valuePos);
				}

				if (arg.Equals( "--help")) {
					ShowHelp();
					Environment.Exit(1);
				} else if (arg.Equals( "--version")) {
					Version();
					Environment.Exit(1);
				} else if (arg.Equals("--extract")) {
					gotOP = true;
					operation = Operation.Extract;
				} else if (arg.Equals("--list")) {
					gotOP = true;
					operation = Operation.List;
				} else if (arg.Equals("--create")) {
					gotOP = true;
					operation = Operation.Create;
				} else if (arg.Equals("--gzip")) {
					compression = Compression.Gzip;
				} else if (arg.Equals("--bzip2")) {
					compression = Compression.Bzip2;
				} else if (arg.Equals("--compress")) {
					compression = Compression.Compress;
				} else if (arg.Equals("--blocking-factor")) {
					if (argValue == null || argValue.Length == 0)
						Console.Error.WriteLine("expected numeric blocking factor");
					else {
						try {
							this.blockingFactor = Int32.Parse(argValue);
							if ( blockingFactor <= 0 ) {
								Console.Error.WriteLine("Blocking factor {0} is invalid", blockingFactor);
								bailOut = true;
							}
						} catch {
							Console.Error.WriteLine("invalid blocking factor");
						}
					}
				} else if (arg.Equals("--verbose")) {
					verbose = true;
				} else if (arg.Equals("--keep-old-files")) {
					keepOldFiles = true;
				} else if (arg.Equals("--record-size")) {
					if (argValue == null || argValue.Length == 0) {
						Console.Error.WriteLine("expected numeric record size");
						bailOut = true;
					} else {
						int size;
						try
						{
							size = Int32.Parse(argValue);
							if (size % TarBuffer.BlockSize != 0) {
								Console.Error.WriteLine("Record size must be a multiple of " + TarBuffer.BlockSize.ToString());
								bailOut = true;
							} else 
								blockingFactor = size / TarBuffer.BlockSize;
						} catch {
							Console.Error.WriteLine("non-numeric record size");
							bailOut = true;
						}
					}
				} else {
					Console.Error.WriteLine("unknown option: " + arg);
					ShowHelp();
					Environment.Exit(1);
				}
			} else {
				for (int cIdx = 1; cIdx < arg.Length; ++cIdx) {
					switch (arg[cIdx]) 
					{
						case '?':
							ShowHelp();
							Environment.Exit(1);
							break;

						case 'f':
							this.archiveName = args[++idx];
							break;

						case 'j':
							compression = Compression.Bzip2;
							break;

						case 'z':
							compression = Compression.Gzip;
							break;

						case 'Z':
							compression = Compression.Compress;
							break;

						case 'e':
							asciiTranslate = true;
							break;

						case 'c':
							gotOP = true;
							operation = Operation.Create;
							break;

						case 'x':
							gotOP = true;
							operation = Operation.Extract;
							break;

						case 't':
							gotOP = true;
							operation = Operation.List;
							break;

						case 'k':
							keepOldFiles = true;
							break;

						case 'b':
							blockingFactor = Int32.Parse(args[++idx]);
							break;

						case 'u':
							userName = args[++idx];
							break;

						case 'U':
							userId = Int32.Parse(args[ ++idx ]);
							break;

						case 'g':
							groupName = args[++idx];
							break;

						case 'G':
							groupId = Int32.Parse(args[ ++idx ]);
							break;

						case 'v':
							verbose = true;
							break;

						default:
							Console.Error.WriteLine("unknown option: " + arg[cIdx]);
							ShowHelp();
							Environment.Exit(1);
							break;
					}
				}
			}
		}

		if (!gotOP) {
			Console.Error.WriteLine("you must specify an operation option (c, x, or t)");
			Console.Error.WriteLine("Try tar --help");
			bailOut = true;
		}

		if (bailOut == true) {
			Environment.Exit(1);
		}
		return idx;
	}

	static string[] GetFilesForSpec(string spec)
	{
		string dir = Path.GetDirectoryName(spec);
		if (dir == null || dir.Length == 0)
			dir = Directory.GetCurrentDirectory();

		return System.IO.Directory.GetFiles(dir, Path.GetFileName(spec));
	}

	static string DecodeType(int type, bool slashTerminated)
	{
		string result = "?";
		switch (type)
		{
			case TarHeader.LF_OLDNORM:       // -jr- TODO this decoding is incomplete, not all possible known values are decoded...
			case TarHeader.LF_NORMAL:
			case TarHeader.LF_LINK:
				if (slashTerminated)
					result = "d";
				else
					result = "-";
				break;

			case TarHeader.LF_DIR:
				result = "d";
				break;

			case TarHeader.LF_GNU_VOLHDR:
				result = "V";
				break;

			case TarHeader.LF_GNU_MULTIVOL:
				result = "M";
				break;

			case TarHeader.LF_CONTIG:
				result = "C";
				break;

			case TarHeader.LF_FIFO:
				result = "p";
				break;

			case TarHeader.LF_SYMLINK:
				result = "l";
				break;

			case TarHeader.LF_CHR:
				result = "c";
				break;

			case TarHeader.LF_BLK:
				result = "b";
				break;
		}

		return result;
	}

	static string DecodeMode(int mode)
	{	

		const int S_ISUID = 0x0800;
		const int S_ISGID = 0x0400;
		const int S_ISVTX = 0x0200;

		const int S_IRUSR = 0x0100;
		const int S_IWUSR = 0x0080;
		const int S_IXUSR = 0x0040;

		const int S_IRGRP = 0x0020;
		const int S_IWGRP = 0x0010;
		const int S_IXGRP = 0x0008;

		const int S_IROTH = 0x0004;
		const int S_IWOTH = 0x0002;
		const int S_IXOTH = 0x0001;


		System.Text.StringBuilder result = new System.Text.StringBuilder();
		result.Append((mode & S_IRUSR) != 0 ? 'r' : '-');
		result.Append((mode & S_IWUSR) != 0 ? 'w' : '-');
		result.Append((mode & S_ISUID) != 0
				? ((mode & S_IXUSR) != 0 ? 's' : 'S')
				: ((mode & S_IXUSR) != 0 ? 'x' : '-'));
		result.Append((mode & S_IRGRP) != 0 ? 'r' : '-');
		result.Append((mode & S_IWGRP) != 0 ? 'w' : '-');
		result.Append((mode & S_ISGID) != 0
				? ((mode & S_IXGRP) != 0 ? 's' : 'S')
				: ((mode & S_IXGRP) != 0 ? 'x' : '-'));
		result.Append((mode & S_IROTH) != 0 ? 'r' : '-');
		result.Append((mode & S_IWOTH) != 0 ? 'w' : '-');
		result.Append( (mode & S_ISVTX) != 0
				? ((mode & S_IXOTH) != 0 ? 't' : 'T')
				: ((mode & S_IXOTH) != 0 ? 'x' : '-'));

		return result.ToString();
	}

	static string SharpZipVersion()
	{
		System.Reflection.Assembly zipAssembly = System.Reflection.Assembly.GetAssembly(new TarHeader().GetType());
		Version v = zipAssembly.GetName().Version;
		return "#ZipLib v" + v.Major + "." + v.Minor + "." + v.Build + "." + v.Revision;
	}
	
	/// <summary>
	/// Print version information.
	/// </summary>
	static void Version()
	{
		Console.Error.WriteLine( "tar 2.0.6.2" );
		Console.Error.WriteLine( "" );
		Console.Error.WriteLine( "{0}", SharpZipVersion() );
		Console.Error.WriteLine( "Copyright © 2000-2016 AlphaSierraPapa for the SharpZipLib Team" );
		Console.Error.WriteLine( "" );
		Console.Error.WriteLine( "This program is free software licensed to you under the" );
		Console.Error.WriteLine( "GNU General Public License. See the accompanying LICENSE" );
		Console.Error.WriteLine( "file, or the webpage <http://www.gjt.org/doc/gpl> or," );
		Console.Error.WriteLine( "visit www.gnu.org for more details." );
		Console.Error.WriteLine( "" );
	}
	
	/// <summary>
	/// Print help information.
	/// </summary>
	static private void ShowHelp()
	{
		Console.Error.WriteLine( "Usage: tar [option]...   [file]..." );
		Console.Error.WriteLine( "" );
		Console.Error.WriteLine( "Examples:" );
		Console.Error.WriteLine( "  tar -cf archive.tar foo bar    # create archive.tar from files foo and bar" );
		Console.Error.WriteLine( "  tar -tvf archive.tar           # List all files in archive tar verbosely" );
		Console.Error.WriteLine( "  tar -xvf archive.tar           # Extract all files from archive.tar" );
		Console.Error.WriteLine( "" );

		Console.Error.WriteLine( "Main operation mode:" );
		Console.Error.WriteLine( "  -t, --list                 list the contents of an archive" );
		Console.Error.WriteLine( "  -x, --extract              extract files from an archive" );
		Console.Error.WriteLine( "  -c, --create               create a new archive" );
		Console.Error.WriteLine( "" );

		Console.Error.WriteLine( "Options:" );
		Console.Error.WriteLine( "  -f file,                   use 'file' as the tar archive" );
		Console.Error.WriteLine( "  -e,                        Turn on ascii translation" );
		Console.Error.WriteLine( "  -z, --gzip                 use gzip compression" );
		Console.Error.WriteLine( "  -Z, --compress             use unix compress" );
		Console.Error.WriteLine( "  -j, --bzip2                use bzip2 compression" );
		Console.Error.WriteLine( "  -k, --keep-old-files       dont overwrite existing files when extracting" );
		Console.Error.WriteLine( "  -b blks,                   set blocking factor (blks * 512 bytes per record)" );
		Console.Error.WriteLine( "      --record-size=SIZE     SIZE bytes per record, multiple of 512");
		Console.Error.WriteLine( "  -u name,                   set user name to 'name'" );
		Console.Error.WriteLine( "  -U id,                     set user id to 'id'" );
		Console.Error.WriteLine( "  -g name,                   set group name to 'name'" );
		Console.Error.WriteLine( "  -G id,                     set group id to 'id'" );

		Console.Error.WriteLine( "" );
		Console.Error.WriteLine( "Informative output:" );
		Console.Error.WriteLine( "  -?, --help                 print this help then exit" );
		Console.Error.WriteLine( "      --version,             print tar program version information" );
		Console.Error.WriteLine( "  -v, --verbose              verbosely list files processed" );
		Console.Error.WriteLine( "" );
		Console.Error.WriteLine( "The translation option -e will translate from local line" );
		Console.Error.WriteLine( "endings to UNIX line endings of '\\n' when writing tar" );
		Console.Error.WriteLine( "archives, and from UNIX line endings into local line endings" );
		Console.Error.WriteLine( "when extracting archives." );
		Console.Error.WriteLine( "" );
		Console.Error.WriteLine( "This tar defaults to -b " + TarBuffer.DefaultBlockFactor.ToString());
		Environment.Exit(1);
	}
}
			
/*
** Authored by Timothy Gerard Endres
** <mailto:time@gjt.org>  <http://www.trustice.com>
**
** This work has been placed into the public domain.
** You may use this work in any way and for any purpose you wish.
**
** THIS SOFTWARE IS PROVIDED AS-IS WITHOUT WARRANTY OF ANY KIND,
** NOT EVEN THE IMPLIED WARRANTY OF MERCHANTABILITY. THE AUTHOR
** OF THIS SOFTWARE, ASSUMES _NO_ RESPONSIBILITY FOR ANY
** CONSEQUENCE RESULTING FROM THE USE, MODIFICATION, OR
** REDISTRIBUTION OF THIS SOFTWARE.
**
*/<|MERGE_RESOLUTION|>--- conflicted
+++ resolved
@@ -1,10 +1,5 @@
-<<<<<<< HEAD
-// SharpZipLibrary samples
+// SharpZipLib samples
 // Copyright © 2000-2016 AlphaSierraPapa for the SharpZipLib Team
-=======
-// SharpZipLib samples
-// Copyright (c) 2007, AlphaSierraPapa
->>>>>>> 38a032dd
 // All rights reserved.
 //
 // Redistribution and use in source and binary forms, with or without modification, are
@@ -40,7 +35,7 @@
 /// <summary>
 /// The tar class implements a simplistic version of the
 /// traditional UNIX tar command. It currently supports
-/// creating, listing, and extracting from archives. 
+/// creating, listing, and extracting from archives.
 /// It supports GZIP, unix compress and bzip2 compression
 /// GNU long filename extensions are supported, POSIX extensions are not yet supported...
 /// See the help (-? or --help) for option details.
@@ -73,7 +68,7 @@
 	/// Flag that determines if verbose feedback is to be provided.
 	/// </summary>
 	bool verbose;
-	
+
 	/// <summary>
 	/// What kind of <see cref="Compression"/> to use.
 	/// </summary>
@@ -88,38 +83,38 @@
 	/// True if we are not to overwrite existing files.  (Unix noKlobber option)
 	/// </summary>
 	bool keepOldFiles;
-	
+
 	/// <summary>
 	/// True if we are to convert ASCII text files from local line endings
 	/// to the UNIX standard '\n'.
 	/// </summary>
 	bool asciiTranslate;
-	
+
 	/// <summary>
 	/// The archive name provided on the command line, '-' if stdio.
 	/// </summary>
 	string archiveName;
-	
+
 	/// <summary>
 	/// The blocking factor to use for the tar archive IO. Set by the '-b' option.
 	/// </summary>
 	int blockingFactor;
-	
+
 	/// <summary>
 	/// The userId to use for files written to archives. Set by '-U' option.
 	/// </summary>
 	int userId;
-	
+
 	/// <summary>
 	/// The userName to use for files written to archives. Set by '-u' option.
 	/// </summary>
 	string userName;
-	
+
 	/// <summary>
 	/// The groupId to use for files written to archives. Set by '-G' option.
 	/// </summary>
 	int groupId;
-	
+
 	/// <summary>
 	/// The groupName to use for files written to archives. Set by '-g' option.
 	/// </summary>
@@ -134,10 +129,10 @@
 	{
 		blockingFactor = TarBuffer.DefaultBlockFactor;
 		userId   = 0;
-		
+
 		string sysUserName = Environment.UserName;
 		userName = ((sysUserName == null) ? "" : sysUserName);
-		
+
 		groupId   = 0;
 		groupName = "None";
 	}
@@ -150,7 +145,7 @@
 		Tar tarApp = new Tar();
 		tarApp.InstanceMain(argv);
 	}
-	
+
 	/// <summary>
 	/// This is the "real" main. The class main() instantiates a tar object
 	/// for the application and then calls this method. Process the arguments
@@ -159,7 +154,7 @@
 	public void InstanceMain(string[] argv)
 	{
 		TarArchive archive = null;
-		
+
 		int argIdx = this.ProcessArguments(argv);
 
 		if (this.archiveName != null && ! this.archiveName.Equals("-")) {
@@ -177,14 +172,14 @@
 				}
 			}
 		}
-		
+
 		if (operation == Operation.Create) { 		               // WRITING
 			Stream outStream = Console.OpenStandardOutput();
-			
+
 			if (this.archiveName != null && ! this.archiveName.Equals("-")) {
 				outStream = File.Create(archiveName);
 			}
-			
+
 			if (outStream != null) {
 				switch (this.compression) {
 					case Compression.Compress:
@@ -203,11 +198,11 @@
 			}
 		} else {								// EXTRACTING OR LISTING
 			Stream inStream = Console.OpenStandardInput();
-			
+
 			if (this.archiveName != null && ! this.archiveName.Equals( "-" )) {
 				inStream = File.OpenRead(archiveName);
 			}
-			
+
 			if (inStream != null) {
 				switch (this.compression) {
 					case Compression.Compress:
@@ -217,7 +212,7 @@
 					case Compression.Gzip:
 						inStream = new GZipInputStream(inStream);
 						break;
-					
+
 					case Compression.Bzip2:
 						inStream = new BZip2InputStream(inStream);
 						break;
@@ -225,14 +220,14 @@
 				archive = TarArchive.CreateInputTarArchive(inStream, this.blockingFactor);
 			}
 		}
-		
+
 		if (archive != null) {						// SET ARCHIVE OPTIONS
 			archive.SetKeepOldFiles(this.keepOldFiles);
 			archive.AsciiTranslate = this.asciiTranslate;
-			
+
 			archive.SetUserInfo(this.userId, this.userName, this.groupId, this.groupName);
 		}
-		
+
 		if (archive == null) {
 			Console.Error.WriteLine( "no processing due to errors" );
 		} else if (operation == Operation.Create) {                        // WRITING
@@ -259,7 +254,7 @@
 			if (verbose) {
 				archive.ProgressMessageEvent += new ProgressMessageHandler(ShowTarProgressMessage);
 			}
-			
+
 			if (userDir != null) {
 				archive.ExtractContents(userDir);
 			}
@@ -269,7 +264,7 @@
 			archive.Close();
 		}
 	}
-	
+
 	/// <summary>
 	/// Display progress information on console
 	/// </summary>
@@ -286,14 +281,14 @@
 				string modeString = DecodeType(entry.TarHeader.TypeFlag, entry.Name.EndsWith("/")) + DecodeMode(entry.TarHeader.Mode);
 				string userString = (entry.UserName == null || entry.UserName.Length == 0) ? entry.UserId.ToString() : entry.UserName;
 				string groupString = (entry.GroupName == null || entry.GroupName.Length == 0) ? entry.GroupId.ToString() : entry.GroupName;
-				
+
 				Console.WriteLine(string.Format("{0} {1}/{2} {3,8} {4:yyyy-MM-dd HH:mm:ss} {5}", modeString, userString, groupString, entry.Size, entry.ModTime.ToLocalTime(), entry.Name));
 			} else {
 				Console.WriteLine(entry.Name);
 			}
 		}
 	}
-	
+
 	///
 	/// <summary>
 	/// Process arguments, handling options, and return the index of the
@@ -307,18 +302,18 @@
 		int idx = 0;
 		bool bailOut = false;
 		bool gotOP = false;
-		
+
 		for ( ; idx < args.Length ; ++idx ) {
 			string arg = args[ idx ];
-			
+
 			if (!arg.StartsWith("-")) {
 				break;
 			}
-			
+
 			if (arg.StartsWith("--" )) {
 				int valuePos = arg.IndexOf('=');
 				string argValue = null;
-				
+
 				if (valuePos >= 0) {
 					argValue = arg.Substring(valuePos + 1);
 					arg = arg.Substring(0, valuePos);
@@ -375,7 +370,7 @@
 							if (size % TarBuffer.BlockSize != 0) {
 								Console.Error.WriteLine("Record size must be a multiple of " + TarBuffer.BlockSize.ToString());
 								bailOut = true;
-							} else 
+							} else
 								blockingFactor = size / TarBuffer.BlockSize;
 						} catch {
 							Console.Error.WriteLine("non-numeric record size");
@@ -389,7 +384,7 @@
 				}
 			} else {
 				for (int cIdx = 1; cIdx < arg.Length; ++cIdx) {
-					switch (arg[cIdx]) 
+					switch (arg[cIdx])
 					{
 						case '?':
 							ShowHelp();
@@ -541,7 +536,7 @@
 	}
 
 	static string DecodeMode(int mode)
-	{	
+	{
 
 		const int S_ISUID = 0x0800;
 		const int S_ISGID = 0x0400;
@@ -586,7 +581,7 @@
 		Version v = zipAssembly.GetName().Version;
 		return "#ZipLib v" + v.Major + "." + v.Minor + "." + v.Build + "." + v.Revision;
 	}
-	
+
 	/// <summary>
 	/// Print version information.
 	/// </summary>
@@ -603,7 +598,7 @@
 		Console.Error.WriteLine( "visit www.gnu.org for more details." );
 		Console.Error.WriteLine( "" );
 	}
-	
+
 	/// <summary>
 	/// Print help information.
 	/// </summary>
@@ -652,7 +647,7 @@
 		Environment.Exit(1);
 	}
 }
-			
+
 /*
 ** Authored by Timothy Gerard Endres
 ** <mailto:time@gjt.org>  <http://www.trustice.com>
