--- conflicted
+++ resolved
@@ -1,10 +1,5 @@
-<<<<<<< HEAD
-// SharpZipLibrary samples
+// SharpZipLib samples
 // Copyright © 2000-2016 AlphaSierraPapa for the SharpZipLib Team
-=======
-// SharpZipLib samples
-// Copyright (c) 2007, AlphaSierraPapa
->>>>>>> 38a032dd
 // All rights reserved.
 //
 // Redistribution and use in source and binary forms, with or without modification, are
@@ -37,7 +32,7 @@
 
 class MainClass
 {
-	
+
 	public static void Main(string[] args)
 	{
 		// Perform some simple parameter checking.  More could be done
@@ -58,32 +53,32 @@
 			// Depending on the directory this could be very large and would require more attention
 			// in a commercial package.
 			string[] filenames = Directory.GetFiles(args[0]);
-			
+
 			// 'using' statements guarantee the stream is closed properly which is a big source
 			// of problems otherwise.  Its exception safe as well which is great.
 			using (ZipOutputStream s = new ZipOutputStream(File.Create(args[1]))) {
-			
+
 				s.SetLevel(9); // 0 - store only to 9 - means best compression
-		
+
 				byte[] buffer = new byte[4096];
-				
+
 				foreach (string file in filenames) {
-					
+
 					// Using GetFileName makes the result compatible with XP
 					// as the resulting path is not absolute.
 					ZipEntry entry = new ZipEntry(Path.GetFileName(file));
-					
+
 					// Setup the entry data as required.
-					
+
 					// Crc and size are handled by the library for seakable streams
 					// so no need to do them here.
 
 					// Could also use the last write time or similar for the file.
 					entry.DateTime = DateTime.Now;
 					s.PutNextEntry(entry);
-					
+
 					using ( FileStream fs = File.OpenRead(file) ) {
-		
+
 						// Using a fixed size buffer here makes no noticeable difference for output
 						// but keeps a lid on memory usage.
 						int sourceBytes;
@@ -93,13 +88,13 @@
 						} while ( sourceBytes > 0 );
 					}
 				}
-				
+
 				// Finish/Close arent needed strictly as the using statement does this automatically
-				
+
 				// Finish is important to ensure trailing information for a Zip file is appended.  Without this
 				// the created file would be invalid.
 				s.Finish();
-				
+
 				// Close is important to wrap things up and unlock the file.
 				s.Close();
 			}
@@ -107,7 +102,7 @@
 		catch(Exception ex)
 		{
 			Console.WriteLine("Exception during processing {0}", ex);
-			
+
 			// No need to rethrow the exception as for our purposes its handled.
 		}
 	}
